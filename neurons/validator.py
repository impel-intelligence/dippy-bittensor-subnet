# The MIT License (MIT)
# Copyright © 2023 Yuma Rao
# Copyright © 2023 const

# Permission is hereby granted, free of charge, to any person obtaining a copy of this software and associated
# documentation files (the “Software”), to deal in the Software without restriction, including without limitation
# the rights to use, copy, modify, merge, publish, distribute, sublicense, and/or sell copies of the Software,
# and to permit persons to whom the Software is furnished to do so, subject to the following conditions:

# The above copyright notice and this permission notice shall be included in all copies or substantial portions of
# the Software.

# THE SOFTWARE IS PROVIDED “AS IS”, WITHOUT WARRANTY OF ANY KIND, EXPRESS OR IMPLIED, INCLUDING BUT NOT LIMITED TO
# THE WARRANTIES OF MERCHANTABILITY, FITNESS FOR A PARTICULAR PURPOSE AND NONINFRINGEMENT. IN NO EVENT SHALL
# THE AUTHORS OR COPYRIGHT HOLDERS BE LIABLE FOR ANY CLAIM, DAMAGES OR OTHER LIABILITY, WHETHER IN AN ACTION
# OF CONTRACT, TORT OR OTHERWISE, ARISING FROM, OUT OF OR IN CONNECTION WITH THE SOFTWARE OR THE USE OR OTHER
# DEALINGS IN THE SOFTWARE.

from collections import defaultdict
import datetime as dt
import os
import math
import time
import torch
import random
import shutil
import asyncio
import argparse
import typing
from threadpoolctl import threadpool_limits
import requests


import constants
from model.data import ModelMetadata
from model.model_tracker import ModelTracker
from model.model_updater import ModelUpdater
from model.storage.chain.chain_model_metadata_store import ChainModelMetadataStore
from model.storage.disk.disk_model_store import DiskModelStore
from model.storage.disk.utils import get_hf_download_path
from model.storage.hugging_face.hugging_face_model_store import HuggingFaceModelStore
import traceback
import threading
import multiprocessing
from rich.table import Table
from rich.console import Console

import bittensor as bt
from utilities.miner_iterator import MinerIterator
from utilities import utils
from utilities.perf_monitor import PerfMonitor
import tts_subnet
from tts_rater.rater import rate

import math
import torch
import typing
import constants
import traceback
import bittensor as bt

import os

os.environ["TOKENIZERS_PARALLELISM"] = "false"


def iswin(loss_i, loss_j, block_i, block_j):
    """
    Determines the winner between two models based on the epsilon adjusted loss.

    Parameters:
        loss_i (float): Loss of uid i on batch
        loss_j (float): Loss of uid j on batch.
        block_i (int): Block of uid i.
        block_j (int): Block of uid j.
    Returns:
        bool: True if loss i is better, False otherwise.
    """
    # Adjust loss based on timestamp and pretrain epsilon
    loss_i = (1 - constants.timestamp_epsilon) * loss_i if block_i < block_j else loss_i
    loss_j = (1 - constants.timestamp_epsilon) * loss_j if block_j < block_i else loss_j
    return loss_i < loss_j


def compute_wins(
    uids: typing.List[int],
    scores_per_uid: typing.Dict[int, float],
    uid_to_block: typing.Dict[int, int],
):
    """
    Computes the wins and win rate for each model based on loss comparison.

    Parameters:
        uids (list): A list of uids to compare.
        losses_per_uid (dict): A dictionary of losses for each uid by batch.
        batches (List): A list of data batches.
        uid_to_block (dict): A dictionary of blocks for each uid.

    Returns:
        tuple: A tuple containing two dictionaries, one for wins and one for win rates.
    """
    wins = {uid: 0 for uid in uids}
    win_rate = {uid: 0 for uid in uids}
    for i, uid_i in enumerate(uids):
        total_matches = 0
        block_i = uid_to_block[uid_i]
        for j, uid_j in enumerate(uids):
            if i == j:
                continue
            block_j = uid_to_block[uid_j]
            score_i = scores_per_uid[uid_i]
            score_j = scores_per_uid[uid_j]
            wins[uid_i] += 1 if iswin(score_i, score_j, block_i, block_j) else 0
            total_matches += 1
        # Calculate win rate for uid i
        win_rate[uid_i] = wins[uid_i] / total_matches if total_matches > 0 else 0

    return wins, win_rate


def best_uid(metagraph: bt.metagraph) -> int:
    """Returns the best performing UID in the metagraph."""
    return max(range(metagraph.n), key=lambda uid: metagraph.I[uid].item())


def nearest_tempo(start_block, tempo, block):
    start_num = start_block + tempo
    intervals = (block - start_num) // tempo
    nearest_num = start_num + intervals * tempo
    if nearest_num >= block:
        nearest_num -= tempo
    return nearest_num


class Validator:
    @staticmethod
    def config():
        parser = argparse.ArgumentParser()
        parser.add_argument(
            "--device",
            type=str,
            default="cuda",
            help="Device name.",
        )
        parser.add_argument(
            "--blocks_per_epoch",
            type=int,
            default=100,
            help="Number of blocks to wait before setting weights.",
        )
        parser.add_argument(
            "--sample_min",
            type=int,
            default=15,
            help="Number of uids to eval each step.",
        )
        parser.add_argument(
            "--dont_set_weights",
            action="store_true",
            help="Validator does not set weights on the chain.",
        )
        parser.add_argument(
            "--offline",
            action="store_true",
            help="Does not launch a wandb run, does not set weights, does not check that your key is registered.",
        )
        parser.add_argument(
            "--model_dir",
            default=os.path.join(constants.ROOT_DIR, "model-store/"),
            help="Where to store downloaded models",
        )
        parser.add_argument(
            "--netuid", type=str, default=constants.SUBNET_UID, help="The subnet UID."
        )
        parser.add_argument(
            "--genesis",
            action="store_true",
            help="Don't sync to consensus, rather start evaluation from scratch",
        )
        parser.add_argument(
            "--dtype",
            type=str,
            default="bfloat16",
            help="datatype to load model in, either bfloat16 or float16",
        )
        parser.add_argument(
            "--clean_period_minutes",
            type=int,
            default=1,
            help="How often to delete unused models",
        )
        parser.add_argument(
            "--update_delay_minutes",
            type=int,
            default=5,
            help="Period between checking for new models from each UID",
        )
        parser.add_argument(
            "--do_sample",
            action="store_true",
            help="Sample a response from each model (for leaderboard)",
        )
        parser.add_argument(
            "--num_samples_per_eval",
            type=int,
            default=64,
            help="Number of samples to evaluate per UID",
        )

        bt.subtensor.add_args(parser)
        bt.logging.add_args(parser)
        bt.wallet.add_args(parser)
        bt.axon.add_args(parser)
        config = bt.config(parser)
        return config

    def state_path(self) -> str:
        """
        Constructs a file path for storing validator state.

        Returns:
        str: A string representing the file path.
        """
        return os.path.expanduser(
            "{}/{}/{}/netuid{}/{}".format(
                bt.logging.config().logging.logging_dir,
                self.wallet.name,
                self.wallet.hotkey_str,
                self.config.netuid,
                "vali-state",
            )
        )

    def __init__(self):
        self.config = Validator.config()
        bt.logging(config=self.config)

        bt.logging.info(f"Starting validator with config: {self.config}")

        # === Bittensor objects ====
        self.wallet = bt.wallet(config=self.config)
        self.subtensor = bt.subtensor(config=self.config)
        self.dendrite = bt.dendrite(wallet=self.wallet)
        self.metagraph: bt.metagraph = self.subtensor.metagraph(self.config.netuid)
        torch.backends.cudnn.benchmark = True

        # Dont check registration status if offline.
        if not self.config.offline:
            self.uid = utils.assert_registered(self.wallet, self.metagraph)

        # Track how may run_steps this validator has completed.
        self.run_step_count = 0

        # === Running args ===
        self.weights = torch.zeros_like(self.metagraph.S)
        self.epoch_step = 0
        self.global_step = 0
        self.last_epoch = self.metagraph.block.item()

        self.uids_to_eval: typing.Dict[str, typing.Set] = {}

        # Create a set of newly added uids that should be evaluated on the next loop.
        self.pending_uids_to_eval_lock = threading.RLock()
        self.pending_uids_to_eval: typing.Dict[str, typing.Set] = {}

        # Setup a model tracker to track which miner is using which model id.
        self.model_tracker = ModelTracker()

        # Setup a miner iterator to ensure we update all miners.
        # This subnet does not differentiate between miner and validators so this is passed all uids.
        self.miner_iterator = MinerIterator(self.metagraph.uids.tolist())

        # Setup a ModelMetadataStore
        self.metadata_store = ChainModelMetadataStore(
            self.subtensor, self.config.netuid, self.wallet
        )

        # Setup a RemoteModelStore
        self.remote_store = HuggingFaceModelStore()

        # Setup a LocalModelStore
        self.local_store = DiskModelStore(base_dir=self.config.model_dir)

        # Setup a model updater to download models as needed to match the latest provided miner metadata.
        self.model_updater = ModelUpdater(
            metadata_store=self.metadata_store,
            remote_store=self.remote_store,
            local_store=self.local_store,
            model_tracker=self.model_tracker,
        )

        # Sync to consensus
        if not self.config.genesis:
            bt.logging.trace("Pulling competition ids for all hotkeys")
            competition_ids: typing.Dict[int, typing.Optional[str]] = {}
            for uid, hotkey in enumerate(list(self.metagraph.hotkeys)):
                try:
                    metadata: typing.Optional[ModelMetadata] = asyncio.run(
                        self.metadata_store.retrieve_model_metadata(hotkey)
                    )
                    competition_ids[uid] = (
                        (
                            metadata.id.competition_id
                            if metadata.id.competition_id is not None
                            else constants.ORIGINAL_COMPETITION_ID
                        )
                        if metadata is not None
                        else None
                    )
                except Exception as e:
                    bt.logging.error(
                        f"Unable to get metadata for consensus UID {uid} with hotkey {hotkey}"
                    )
                    competition_ids[uid] = None

            self.weights.copy_(self.metagraph.C)

            for competition in constants.COMPETITION_SCHEDULE:
                bt.logging.trace(
                    f"Building consensus state for competition {competition.competition_id}"
                )
                consensus = [
                    x[0]
                    for x in sorted(
                        [
                            (i, val.nan_to_num(0).item())
                            for (i, val) in enumerate(list(self.metagraph.consensus))
                            if competition_ids[i] == competition.competition_id
                        ],
                        key=lambda x: x[1],
                        reverse=True,
                    )[: self.config.sample_min]
                ]

                self.uids_to_eval[competition.competition_id] = set(consensus)
                self.pending_uids_to_eval[competition.competition_id] = set()

                consensus_map = {uid: self.weights[uid].item() for uid in consensus}
                bt.logging.info(
                    f"Consensus for competition {competition.competition_id}: {consensus_map}"
                )

                for uid in consensus:
                    hotkey = self.metagraph.hotkeys[uid]
                    try:
                        asyncio.run(self.model_updater.sync_model(hotkey))
                        if (
                            self.model_tracker.get_model_metadata_for_miner_hotkey(
                                hotkey
                            )
                            is None
                        ):
                            bt.logging.warning(
                                f"Unable to get metadata for consensus UID {uid} with hotkey {hotkey}"
                            )
                    except Exception as e:
                        bt.logging.warning(
                            f"Unable to sync model for consensus UID {uid} with hotkey {hotkey}"
                        )

        # Touch all models, starting a timer for them to be deleted if not used
        self.model_tracker.touch_all_miner_models()

        # == Initialize the update thread ==
        self.stop_event = threading.Event()
        self.update_thread = threading.Thread(
            target=self.update_models,
            args=(self.config.update_delay_minutes,),
            daemon=True,
        )
        self.update_thread.start()

        # == Initialize the cleaner thread to remove outdated models ==
        self.clean_thread = threading.Thread(
            target=self.clean_models,
            args=(self.config.clean_period_minutes,),
            daemon=True,
        )
        self.clean_thread.start()

    def __del__(self):
        if hasattr(self, "stop_event"):
            self.stop_event.set()
            self.update_thread.join()
            self.clean_thread.join()

    def update_models(self, update_delay_minutes):
        # Track how recently we updated each uid
        uid_last_checked = dict()

        # The below loop iterates across all miner uids and checks to see
        # if they should be updated.
        while not self.stop_event.is_set():
            try:
                # Get the next uid to check
                next_uid = next(self.miner_iterator)

                # Confirm that we haven't checked it in the last `update_delay_minutes` minutes.
                time_diff = (
                    dt.datetime.now() - uid_last_checked[next_uid]
                    if next_uid in uid_last_checked
                    else None
                )

                if time_diff and time_diff < dt.timedelta(minutes=update_delay_minutes):
                    # If we have seen it within `update_delay_minutes` minutes then sleep until it has been at least `update_delay_minutes` minutes.
                    time_to_sleep = (
                        dt.timedelta(minutes=update_delay_minutes) - time_diff
                    ).total_seconds()
                    bt.logging.trace(
                        f"Update loop has already processed all UIDs in the last {update_delay_minutes} minutes. Sleeping {time_to_sleep} seconds."
                    )
                    time.sleep(time_to_sleep)

                uid_last_checked[next_uid] = dt.datetime.now()
                bt.logging.trace(f"Updating model for UID={next_uid}")

                # Get their hotkey from the metagraph.
                hotkey = self.metagraph.hotkeys[next_uid]

                # Compare metadata and tracker, syncing new model from remote store to local if necessary.
                updated = asyncio.run(self.model_updater.sync_model(hotkey))

                # Ensure we eval the new model on the next loop.
                if updated:
                    metadata = self.model_tracker.get_model_metadata_for_miner_hotkey(
                        hotkey
                    )
                    if metadata is not None:
                        bt.logging.trace(
                            f"Updated model for UID={next_uid}. Was new = {updated}"
                        )
                        with self.pending_uids_to_eval_lock:
                            self.pending_uids_to_eval[metadata.id.competition_id].add(
                                next_uid
                            )
                            bt.logging.debug(
                                f"Found a new model for UID={next_uid} for competition {metadata.id.competition_id}. It will be evaluated on the next loop."
                            )
                    else:
                        bt.logging.warning(
                            f"Unable to sync model for consensus UID {next_uid} with hotkey {hotkey}"
                        )

            except Exception as e:
                bt.logging.error(f"Error in update loop: {e}")

        bt.logging.info("Exiting update models loop.")

    def clean_models(self, clean_period_minutes: int):
        # The below loop checks to clear out all models in local storage that are no longer referenced.
        while not self.stop_event.is_set():
            try:
                old_models = self.model_tracker.get_and_clear_old_models()

                if len(old_models) > 0:
                    bt.logging.info("Starting cleanup of stale models. Removing {}...".format(len(old_models)))

                for hotkey, model_metadata in old_models:
                    local_path = self.local_store.get_path(hotkey)
                    model_dir = get_hf_download_path(local_path, model_metadata.id)
                    shutil.rmtree(model_dir, ignore_errors=True)

                if len(old_models) > 0:
                    bt.logging.info("Starting cleanup of stale models. Removing {}... Done!".format(len(old_models)))

            except Exception as e:
                bt.logging.error(f"Error in clean loop: {e}")
                print(traceback.format_exc())

            time.sleep(dt.timedelta(minutes=clean_period_minutes).total_seconds())

        bt.logging.info("Exiting clean models loop.")

    async def try_set_weights(self, ttl: int):
        async def _try_set_weights():
            try:
                self.weights.nan_to_num(0.0)
                self.subtensor.set_weights(
                    netuid=self.config.netuid,
                    wallet=self.wallet,
                    uids=self.metagraph.uids,
                    weights=self.weights,
                    wait_for_inclusion=False,
                    version_key=constants.weights_version_key,
                )
            except:
                pass
            ws, ui = self.weights.topk(len(self.weights))
            table = Table(title="All Weights")
            table.add_column("uid", justify="right", style="cyan", no_wrap=True)
            table.add_column("weight", style="magenta")
            for index, weight in list(zip(ui.tolist(), ws.tolist())):
                table.add_row(str(index), str(round(weight, 4)))
            console = Console()
            console.print(table)

        try:
            bt.logging.debug("Setting weights.")
            await asyncio.wait_for(_try_set_weights(), ttl)
            bt.logging.debug("Finished setting weights.")
        except asyncio.TimeoutError:
            bt.logging.error(f"Failed to set weights after {ttl} seconds")

    async def try_sync_metagraph(self, ttl: int):
        def sync_metagraph(endpoint):
            # Update self.metagraph
            self.metagraph = bt.subtensor(endpoint).metagraph(self.config.netuid)
            self.metagraph.save()

        process = multiprocessing.Process(
            target=sync_metagraph, args=(self.subtensor.chain_endpoint,)
        )
        process.start()
        process.join(timeout=ttl)
        if process.is_alive():
            process.terminate()
            process.join()
            bt.logging.error(f"Failed to sync metagraph after {ttl} seconds")
            return

        bt.logging.info("Synced metagraph")
        self.metagraph.load()
        self.miner_iterator.set_miner_uids(self.metagraph.uids.tolist())

    async def try_run_step(self, ttl: int):
        async def _try_run_step():
            await self.run_step()

        try:
            bt.logging.trace("Running step.")
            await asyncio.wait_for(_try_run_step(), ttl)
            bt.logging.trace("Finished running step.")
        except asyncio.TimeoutError:
            bt.logging.error(f"Failed to run step after {ttl} seconds")

    async def run_step(self):
        """
        Executes a step in the evaluation process of models. This function performs several key tasks:
        1. Identifies valid models for evaluation (top sample_min from last run + newly updated models).
        2. Generates random pages for evaluation and prepares batches for each page from the dataset.
        3. Computes the scoring for each model based on the losses incurred on the evaluation batches.
        4. Calculates wins and win rates for each model to determine their performance relative to others.
        5. Updates the weights of each model based on their performance and applies a softmax normalization.
        6. Implements a blacklist mechanism to remove underperforming models from the evaluation set.
        7. Logs all relevant data for the step, including model IDs, pages, batches, wins, win rates, and losses.
        """

        # Update self.metagraph
        await self.try_sync_metagraph(ttl=60)

        competition_parameters = constants.COMPETITION_SCHEDULE[
            self.global_step % len(constants.COMPETITION_SCHEDULE)
        ]

        # Add uids with newly updated models to the upcoming batch of evaluations.
        with self.pending_uids_to_eval_lock:
            self.uids_to_eval[competition_parameters.competition_id].update(
                self.pending_uids_to_eval[competition_parameters.competition_id]
            )
            self.pending_uids_to_eval[competition_parameters.competition_id].clear()

        # Pull relevant uids for step. If they aren't found in the model tracker on eval they will be skipped.
        uids = list(self.uids_to_eval[competition_parameters.competition_id])

        if not uids:
            if self.config.genesis:
                bt.logging.debug(
                    f"No uids to eval for competition {competition_parameters.competition_id}. Waiting 5 minutes to download some models."
                )
                time.sleep(300)
            else:
                bt.logging.debug(
                    f"No uids to eval for competition {competition_parameters.competition_id}."
                )
            return

        # Keep track of which block this uid last updated their model.
        # Default to an infinite block if we can't retrieve the metadata for the miner.
        uid_to_block = defaultdict(lambda: math.inf)

        # Prepare evaluation
        bt.logging.debug(
            f"Computing metrics on {uids} for competition {competition_parameters.competition_id}"
        )
        scores_per_uid = {muid: None for muid in uids}
        sample_per_uid = {muid: None for muid in uids}

        load_model_perf = PerfMonitor("Eval: Load model")
        compute_loss_perf = PerfMonitor("Eval: Compute loss")

        self.model_tracker.release_all()
        uid_to_hotkey_and_model_metadata: typing.Dict[
            int, typing.Tuple[str, typing.Optional[ModelMetadata]]
        ] = {}
        for uid_i in uids:
            # Check that the model is in the tracker.
            hotkey = self.metagraph.hotkeys[uid_i]
            model_i_metadata = self.model_tracker.take_model_metadata_for_miner_hotkey(
                hotkey
            )

            if model_i_metadata is not None:
                for other_uid, (
                    other_hotkey,
                    other_metadata,
                ) in uid_to_hotkey_and_model_metadata.items():
                    if (
                        other_metadata
                        and model_i_metadata.id.hash == other_metadata.id.hash
                    ):
                        if model_i_metadata.block < other_metadata.block:
                            bt.logging.debug(
                                f"Perferring duplicate of {other_uid} with {uid_i} since it is older"
                            )
                            # Release the other model since it is not in use.
                            self.model_tracker.release_model_metadata_for_miner_hotkey(other_hotkey, other_metadata)
                            uid_to_hotkey_and_model_metadata[other_uid] = (
                                other_hotkey,
                                None,
                            )
                        else:
                            bt.logging.debug(
                                f"Perferring duplicate of {uid_i} with {other_uid} since it is newer"
                            )
                            # Release own model since it is not in use.
                            self.model_tracker.release_model_metadata_for_miner_hotkey(hotkey, model_i_metadata)
                            model_i_metadata = None
                        break

            uid_to_hotkey_and_model_metadata[uid_i] = (hotkey, model_i_metadata)

        seed = random.randint(0, 2**16)

        for uid_i, (
            hotkey,
            model_i_metadata,
        ) in uid_to_hotkey_and_model_metadata.items():
            losses: typing.List[float] = []
            score = None
            if model_i_metadata is not None:
                if (
                    model_i_metadata.id.competition_id
                    == competition_parameters.competition_id
                ):
                    self.model_tracker.touch_miner_model(hotkey)

                    try:
                        # Update the block this uid last updated their model.
                        uid_to_block[uid_i] = model_i_metadata.block

                        while True:
                            try:
                                _score, status = get_model_score(
                                    model_i_metadata.id.namespace,
                                    model_i_metadata.id.name,
                                )
                                if status == 'COMPLETED':
                                    score = _score
                                    break
                                elif status == 'FAILED':
                                    score = 0
                                    break
                                else:
                                    time.sleep(10)
                            except:
                                bt.logging.error(f"Failed to get score for {model_i_metadata.id}")
                    except Exception as e:
                        bt.logging.error(
                            f"Error in eval loop: {e}. Setting losses for uid: {uid_i} to 0."
                        )
                    finally:
                        # After we are done with the model, release it.
                        self.model_tracker.release_model_metadata_for_miner_hotkey(hotkey, model_i_metadata)
                else:
                    bt.logging.debug(
                        f"Skipping {uid_i}, submission is for a different competition ({model_i_metadata.id.competition_id}). Setting loss to 0."
                    )
            else:
                bt.logging.debug(
                    f"Unable to load the model for {uid_i} (perhaps a duplicate?). Setting loss to 0."
                )
            if not score:
                score = 0

            scores_per_uid[uid_i] = score

            bt.logging.trace(
                f"Computed model score for uid: {uid_i}: {score}"
            )
            bt.logging.debug(f"Computed model losses for uid: {uid_i}: {score}")

        # Compute wins and win rates per uid.
        wins, win_rate = compute_wins(uids, scores_per_uid, uid_to_block)

        # Compute softmaxed weights based on win rate.
        model_weights = torch.tensor(
            [win_rate[uid] for uid in uids], dtype=torch.float32
        )
        step_weights = torch.softmax(model_weights / constants.temperature, dim=0)

        # Update weights based on moving average.
        new_weights = torch.zeros_like(self.metagraph.S)
        for i, uid_i in enumerate(uids):
            new_weights[uid_i] = step_weights[i]
        scale = (
            len(constants.COMPETITION_SCHEDULE)
            * competition_parameters.reward_percentage
        )
        new_weights *= scale / new_weights.sum()
        if new_weights.shape[0] < self.weights.shape[0]:
            self.weights = self.weights[: new_weights.shape[0]]
        elif new_weights.shape[0] > self.weights.shape[0]:
            self.weights = torch.cat(
                [
                    self.weights,
                    torch.zeros(new_weights.shape[0] - self.weights.shape[0]),
                ]
            )
        self.weights = (
            constants.alpha * self.weights + (1 - constants.alpha) * new_weights
        )
        self.weights = self.weights.nan_to_num(0.0)

        # Filter based on win rate removing all by the sample_min best models for evaluation.
        self.uids_to_eval[competition_parameters.competition_id] = set(
            sorted(win_rate, key=win_rate.get, reverse=True)[: self.config.sample_min]
        )

        # Log the performance of the eval loop.
        bt.logging.debug(load_model_perf.summary_str())
        bt.logging.debug(compute_loss_perf.summary_str())

        # Log to screen.
        self.log_step(
            competition_parameters.competition_id,
            uids,
            uid_to_block,
            wins,
            win_rate,
            losses_per_uid,
            sample_per_uid,
            load_model_perf.summary_str(),
            compute_loss_perf.summary_str(),
        )

        # Increment the number of completed run steps by 1
        self.run_step_count += 1

    def log_step(
        self,
        competition_id,
        uids,
        uid_to_block,
        wins,
        win_rate,
        losses_per_uid,
        sample_per_uid,
        load_model_perf_str,
        compute_loss_perf_str,
    ):
        # Build step log
        step_log = {
            "timestamp": time.time(),
            "competition_id": competition_id,
            "uids": uids,
            "uid_data": {},
        }
        for i, uid in enumerate(uids):
            step_log["uid_data"][str(uid)] = {
                "uid": uid,
                "block": uid_to_block[uid],
                "average_loss": (
                    sum(losses_per_uid[uid]) / len(losses_per_uid[uid])
                    if len(losses_per_uid[uid]) > 0
                    else math.inf
                ),
                "win_rate": win_rate[uid],
                "win_total": wins[uid],
                "weight": self.weights[uid].item(),
                "sample_prompt": (
                    sample_per_uid[uid][0] if sample_per_uid[uid] is not None else None
                ),
                "sample_response": (
                    sample_per_uid[uid][1] if sample_per_uid[uid] is not None else None
                ),
                "sample_truth": (
                    sample_per_uid[uid][2] if sample_per_uid[uid] is not None else None
                ),
            }
        table = Table(title="Step")
        table.add_column("uid", justify="right", style="cyan", no_wrap=True)
        table.add_column("average_loss", style="magenta")
        table.add_column("win_rate", style="magenta")
        table.add_column("win_total", style="magenta")
        table.add_column("weights", style="magenta")
        table.add_column("block", style="magenta")
        for uid in uids:
            try:
                table.add_row(
                    str(uid),
                    str(round(step_log["uid_data"][str(uid)]["average_loss"], 4)),
                    str(round(step_log["uid_data"][str(uid)]["win_rate"], 4)),
                    str(step_log["uid_data"][str(uid)]["win_total"]),
                    str(round(self.weights[uid].item(), 4)),
                    str(step_log["uid_data"][str(uid)]["block"]),
                )
            except:
                pass
        console = Console()
        console.print(table)

        ws, ui = self.weights.topk(len(self.weights))
        table = Table(title="Weights > 0.001")
        table.add_column("uid", justify="right", style="cyan", no_wrap=True)
        table.add_column("weight", style="magenta")
        for index, weight in list(zip(ui.tolist(), ws.tolist())):
            if weight > 0.001:
                table.add_row(str(index), str(round(weight, 4)))
        console = Console()
        console.print(table)

        # Sink step log.
        bt.logging.trace(f"Step results: {step_log}")

    async def run(self):
        while True:
            try:
                while (
                    self.metagraph.block.item() - self.last_epoch
                    < self.config.blocks_per_epoch
                ):
                    await self.try_run_step(ttl=60 * 20)
                    bt.logging.debug(
                        f"{self.metagraph.block.item() - self.last_epoch } / {self.config.blocks_per_epoch} blocks until next epoch."
                    )
                    self.global_step += 1

                if not self.config.dont_set_weights and not self.config.offline:
                    await self.try_set_weights(ttl=120)
                self.last_epoch = self.metagraph.block.item()
                self.epoch_step += 1

            except KeyboardInterrupt:
                bt.logging.info(
                    "KeyboardInterrupt caught"
                )
                exit()

            except Exception as e:
                bt.logging.error(
                    f"Error in validator loop \n {e} \n {traceback.format_exc()}"
                )

#TODO Implement get_model_score
def get_model_score(namespace, name):
    # Status:
    # QUEUED, RUNNING, FAILED, COMPLETED
<<<<<<< HEAD
    # return {'score:' score, 'status': status}

=======
    # return (score, status)
    validation_endpoint = "http://34.67.213.40:8000/evaluate_model"

    # Construct the payload with the model name and chat template type
    payload = {
        "model_name": f"{namespace}/{name}",
        "chat_template_type": "vicuna"
    }

    # Make the POST request to the validation endpoint
    try:
        response = requests.post(validation_endpoint, json=payload)
        response.raise_for_status()  # Raise an exception for HTTP errors
        # Parse the response JSON
        result = response.json()
        score = result['score']
        status = result['status']
    except requests.exceptions.RequestException as e:
        # Handle any errors that occur during the request
        bt.logging.error(f"Request to validation endpoint failed: {e}")
        score = 0
        status = 'FAILED'
    
>>>>>>> fed1473e
    
    return (score, status)

if __name__ == "__main__":
    asyncio.run(Validator().run())<|MERGE_RESOLUTION|>--- conflicted
+++ resolved
@@ -856,10 +856,6 @@
 def get_model_score(namespace, name):
     # Status:
     # QUEUED, RUNNING, FAILED, COMPLETED
-<<<<<<< HEAD
-    # return {'score:' score, 'status': status}
-
-=======
     # return (score, status)
     validation_endpoint = "http://34.67.213.40:8000/evaluate_model"
 
@@ -883,7 +879,6 @@
         score = 0
         status = 'FAILED'
     
->>>>>>> fed1473e
     
     return (score, status)
 
